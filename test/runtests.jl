--- conflicted
+++ resolved
@@ -223,9 +223,6 @@
 
 end # barnesgrad test set
 
-<<<<<<< HEAD
-
-
 # -----------------------------------------
 
 @testset "sparsederiv" begin
@@ -315,7 +312,10 @@
 @test info == "Finished successfully: optimality conditions satisfied"
 
 end # sparse test set
-=======
+
+
+# -----------------------------------------
+
 @testset "matyas" begin
     function matyas(x)
         f = 0.26 * (x[1]^2 + x[2]^2) - 0.48 * x[1] * x[2]
@@ -332,5 +332,4 @@
     @test isapprox(xopt[2], 0.0; atol=1e-4)
     @test isapprox(fopt, 0.0; atol=1e-3)
     @test info == "Finished successfully: optimality conditions satisfied"
-end
->>>>>>> 18a98a9b
+end